--- conflicted
+++ resolved
@@ -20,9 +20,6 @@
 #include "flow/log/config.hpp"
 #include "flow/util/string_view.hpp"
 #include <chrono>
-<<<<<<< HEAD
-#include <fmt/chrono.h>
-=======
 
 #if defined(__GNUC__) && !defined(__clang__)
 #define GCC_COMPILER
@@ -38,7 +35,6 @@
 #ifdef GCC_COMPILER
 #pragma GCC diagnostic pop
 #endif
->>>>>>> 97372107
 
 namespace flow::log
 {
@@ -170,11 +166,7 @@
     fmt::format_to(m_last_human_friendly_time_stamp_str.begin() + SECONDS_START,
                    "{:%S}", metadata.m_called_when);
   }
-<<<<<<< HEAD
-
-=======
-  
->>>>>>> 97372107
+
   m_os << String_view(m_last_human_friendly_time_stamp_str.data(), m_last_human_friendly_time_stamp_str_sz);
 
   log_past_time_stamp(metadata, msg);
